'use client';

import { useState, useRef } from 'react';
import { motion } from 'framer-motion';
import { useAccount } from 'wagmi';
import { useLifeSignalRegistryWrite, CONTRACT_ADDRESSES, LIFESIGNAL_REGISTRY_ABI } from '../lib/contracts';
import type { User, VaultFile, Contact } from '../types/models';

interface VaultCreatorProps {
  isOpen: boolean;
  onClose: () => void;
  onSubmit: (vault: {
    name: string;
    files: File[];
    selectedContacts: string[];
    encryptionKey: string;
    encryptedFiles: { name: string; data: ArrayBuffer }[];
  }) => void;
  availableContacts: Contact[];
}

type Step = 'name' | 'files' | 'contacts';

// Encryption utilities
const generateEncryptionKey = async (): Promise<CryptoKey> => {
  return await crypto.subtle.generateKey(
    {
      name: 'AES-GCM',
      length: 256,
    },
    true,
    ['encrypt', 'decrypt']
  );
};

const encryptFile = async (file: File, key: CryptoKey): Promise<{ data: ArrayBuffer; iv: Uint8Array }> => {
  const fileBuffer = await file.arrayBuffer();
  const iv = crypto.getRandomValues(new Uint8Array(12));
  
  const encryptedData = await crypto.subtle.encrypt(
    {
      name: 'AES-GCM',
      iv: iv,
    },
    key,
    fileBuffer
  );
  
  // Prepend IV to encrypted data
  const result = new Uint8Array(iv.length + encryptedData.byteLength);
  result.set(iv);
  result.set(new Uint8Array(encryptedData), iv.length);
  
  return { data: result.buffer, iv };
};

const exportKey = async (key: CryptoKey): Promise<string> => {
  const exported = await crypto.subtle.exportKey('raw', key);
  return btoa(String.fromCharCode(...new Uint8Array(exported)));
};

const downloadFile = (data: ArrayBuffer, filename: string) => {
  const blob = new Blob([data], { type: 'application/octet-stream' });
  const url = URL.createObjectURL(blob);
  const a = document.createElement('a');
  a.href = url;
  a.download = filename;
  document.body.appendChild(a);
  a.click();
  document.body.removeChild(a);
  URL.revokeObjectURL(url);
};

// Upload encrypted file to Walrus
const uploadToWalrus = async (encryptedData: ArrayBuffer, filename: string): Promise<string | null> => {
  try {
    const blob = new Blob([encryptedData], { type: 'application/octet-stream' });
    const res = await fetch(
      "https://publisher.walrus-testnet.walrus.space/v1/blobs?epochs=5",
      {
        method: "PUT",
        body: blob,
      }
    );
    
    if (!res.ok) {
      throw new Error(`Upload failed for ${filename}: ${res.statusText}`);
    }
    
    const data = await res.json();
    
    // Extract blobId from response
    const blobId = 
      data?.newlyCreated?.blobObject?.blobId ||
      data?.alreadyCertified?.blobId ||
      "";
    
    const txId = 
      data?.newlyCreated?.blobObject?.id ||
      data?.alreadyCertified?.event?.txDigest ||
      "";
    
    // Console log the Walrus upload details
    console.log(`=== WALRUS UPLOAD SUCCESS ===`);
    console.log(`File: ${filename}`);
    console.log(`Blob ID: ${blobId}`);
    console.log(`Transaction ID: ${txId}`);
    console.log(`Full Response:`, data);
    console.log(`=== END WALRUS UPLOAD ===`);
    
    return blobId;
  } catch (error) {
    console.error(`Failed to upload ${filename} to Walrus:`, error);
    return null;
  }
};

export default function VaultCreator({ isOpen, onClose, onSubmit, availableContacts }: VaultCreatorProps) {
  const { address, isConnected } = useAccount();
  const { writeContract, isPending, error: writeError } = useLifeSignalRegistryWrite();
  
  // Debug logging
  console.log('VaultCreator state:', { isConnected, address, writeContract, isPending, writeError });
  
  const [name, setName] = useState('');
  const [files, setFiles] = useState<File[]>([]);
  const [selectedContacts, setSelectedContacts] = useState<string[]>([]);
  const [step, setStep] = useState<Step>('name');
  const [isCreating, setIsCreating] = useState(false);
  const [isEncrypting, setIsEncrypting] = useState(false);
  const fileInputRef = useRef<HTMLInputElement>(null);

  const handleSubmit = async (e: React.FormEvent) => {
    e.preventDefault();
    
    console.log('VaultCreator handleSubmit - Connection check:', { 
      isConnected, 
      address, 
      writeContract: typeof writeContract,
      writeError 
    });
    
    if (!isConnected || !address || !writeContract) {
      console.error('Wallet not connected or missing required data:', { isConnected, address, writeContract });
      alert('Please connect your wallet first');
      return;
    }

    // Check if user is on the correct network (Sapphire Testnet)
    try {
      if (typeof window !== 'undefined' && window.ethereum) {
        const chainId = await window.ethereum.request({ method: 'eth_chainId' });
        const sapphireTestnetChainId = '0x5aff'; // 23295 in hex
        
        console.log('Current chain ID:', chainId, 'Expected:', sapphireTestnetChainId);
        
        if (chainId !== sapphireTestnetChainId) {
          alert('Please switch to Sapphire Testnet network in your wallet');
          return;
        }
      }
    } catch (error) {
      console.error('Error checking network:', error);
      alert('Error checking network connection. Please ensure you are connected to Sapphire Testnet.');
      return;
    }

    if (!name.trim()) {
      console.error('Vault name is required');
      alert('Please enter a vault name');
      return;
    }

    if (files.length === 0) {
      alert('Please select at least one file');
      return;
    }
    
    try {
      setIsCreating(true);
      setIsEncrypting(true);
      
      // Generate encryption key for this vault
      const encryptionKey = await generateEncryptionKey();
      const exportedKey = await exportKey(encryptionKey);
      
      // Console log the encryption key
      console.log('=== VAULT ENCRYPTION DEBUG ===');
      console.log('Vault Name:', name);
      console.log('Encryption Key (Base64):', exportedKey);
      
      // Encrypt all files and upload to Walrus
      const encryptedFiles: { name: string; data: ArrayBuffer }[] = [];
      const walrusBlobIds: string[] = [];
      
      for (const file of files) {
        const encryptionResult = await encryptFile(file, encryptionKey);
        encryptedFiles.push({
          name: file.name,
          data: encryptionResult.data
        });
        
        // Console log the IV for this file
        const ivHex = Array.from(encryptionResult.iv)
          .map(byte => byte.toString(16).padStart(2, '0'))
          .join('');
        console.log(`File: ${file.name}`);
        console.log(`  IV (Hex): ${ivHex}`);
        console.log(`  IV (Base64): ${btoa(String.fromCharCode(...encryptionResult.iv))}`);
        
        // Upload encrypted file to Walrus instead of downloading
        const blobId = await uploadToWalrus(encryptionResult.data, `${file.name}.encrypted`);
        if (blobId) {
          walrusBlobIds.push(blobId);
        }
      }
      
      console.log('=== VAULT WALRUS SUMMARY ===');
      console.log('Total files uploaded:', walrusBlobIds.length);
      console.log('All Blob IDs:', walrusBlobIds);
      console.log('=== END VAULT ENCRYPTION DEBUG ===');
      
      // Use the actual encryption key for blockchain storage
      const cypherIV = Math.random().toString(36).substring(2, 18); // 16 character random string for IV
      
      console.log('Creating vault with:', {
        name,
        cypherIV,
        encryptionKey: exportedKey.substring(0, 8) + '...' // Log partial key for security
      });

      // Create vault on blockchain using smart contract
      console.log('Calling contractUtils.createVault...');
      console.log('Contract address:', CONTRACT_ADDRESSES.LIFESIGNAL_REGISTRY);
      console.log('writeContract function:', typeof writeContract);
      
      // Test if writeContract is working
      if (typeof writeContract !== 'function') {
        throw new Error('writeContract is not a function');
      }
      
<<<<<<< HEAD
      // Call writeContract directly to trigger MetaMask popup - use the real encryption key
      console.log('About to call writeContract with args:', [name, cypherIV, exportedKey]);
=======
      // Call writeContract directly to trigger MetaMask popup
      console.log('About to call writeContract with args:', [name, cypherIV, blockchainEncryptionKey]);
      console.log('Contract address:', CONTRACT_ADDRESSES.LIFESIGNAL_REGISTRY);
>>>>>>> 4afabdb0
      
      try {
        // Add a small delay to ensure wallet is ready
        await new Promise(resolve => setTimeout(resolve, 100));
        
        const result = await writeContract({
          address: CONTRACT_ADDRESSES.LIFESIGNAL_REGISTRY,
          abi: LIFESIGNAL_REGISTRY_ABI,
          functionName: 'createVault',
          args: [name, cypherIV, exportedKey],
        });

        console.log('Vault creation transaction result:', result);
      } catch (error) {
        console.error('Error calling createVault:', error);
        
        // Handle specific error types
        let errorMessage = 'Failed to create vault. Please try again.';
        
        if (error instanceof Error) {
          const errorStr = error.message.toLowerCase();
          
          if (errorStr.includes('owner not registered')) {
            errorMessage = 'You must register as an owner first before creating vaults. Please complete your registration.';
          } else if (errorStr.includes('user rejected') || errorStr.includes('user denied')) {
            errorMessage = 'Transaction was cancelled by user.';
          } else if (errorStr.includes('insufficient funds') || errorStr.includes('gas')) {
            errorMessage = 'Insufficient funds for transaction. Please check your wallet balance.';
          } else if (errorStr.includes('network') || errorStr.includes('connection') || errorStr.includes('interrupted')) {
            errorMessage = 'Network connection error. Please check your internet connection and wallet connection, then try again.';
          } else if (errorStr.includes('contract') || errorStr.includes('execution')) {
            errorMessage = 'Smart contract execution failed. The contract may not be deployed or there might be an issue with the blockchain.';
          } else if (errorStr.includes('subscription')) {
            errorMessage = 'Wallet connection interrupted. Please reconnect your wallet and try again.';
          } else {
            errorMessage = error.message;
          }
        }
        
        alert(errorMessage);
        return;
      }

      // Call the original onSubmit for UI updates
      onSubmit({ 
        name, 
        files, 
        selectedContacts, 
        encryptionKey: exportedKey,
        encryptedFiles 
      });
      
      // Reset form
      setName('');
      setFiles([]);
      setSelectedContacts([]);
      setStep('name');
      onClose();
    } catch (error) {
      console.error('Error creating vault:', error);
      // Show error to user
      alert(`Error creating vault: ${error instanceof Error ? error.message : 'Unknown error'}`);
    } finally {
      setIsCreating(false);
      setIsEncrypting(false);
    }
  };

  const handleFileSelect = (event: React.ChangeEvent<HTMLInputElement>) => {
    const selectedFiles = Array.from(event.target.files || []);
    setFiles(prev => [...prev, ...selectedFiles]);
  };

  const handleFileDrop = (event: React.DragEvent<HTMLDivElement>) => {
    event.preventDefault();
    const droppedFiles = Array.from(event.dataTransfer.files);
    setFiles(prev => [...prev, ...droppedFiles]);
  };

  const handleDragOver = (event: React.DragEvent<HTMLDivElement>) => {
    event.preventDefault();
  };

  const removeFile = (index: number) => {
    setFiles(prev => prev.filter((_, i) => i !== index));
  };

  const formatFileSize = (bytes: number): string => {
    if (bytes === 0) return '0 Bytes';
    const k = 1024;
    const sizes = ['Bytes', 'KB', 'MB', 'GB'];
    const i = Math.floor(Math.log(bytes) / Math.log(k));
    return parseFloat((bytes / Math.pow(k, i)).toFixed(2)) + ' ' + sizes[i];
  };

  const toggleContact = (contactId: string) => {
    setSelectedContacts(prev => 
      prev.includes(contactId)
        ? prev.filter(id => id !== contactId)
        : [...prev, contactId]
    );
  };

  const renderStep = () => {
    switch (step) {
      case 'name':
        return (
          <div className="space-y-4">
            <div>
              <label className="block text-white/80 text-sm font-medium mb-2">
                Vault Name
              </label>
              <input
                type="text"
                value={name}
                onChange={(e) => setName(e.target.value)}
                className="w-full px-4 py-2 bg-white/10 border border-white/20 rounded-xl text-white placeholder-white/40 focus:outline-none focus:ring-2 focus:ring-emerald-500/50"
                placeholder="e.g. Family Documents"
                required
              />
            </div>
            
            <div className="flex justify-end mt-6">
              <div className="flex gap-2">
                <motion.button
                  whileHover={{ scale: 1.02 }}
                  whileTap={{ scale: 0.98 }}
                  type="button"
                  onClick={async () => {
                    console.log('Testing writeContract...');
                    try {
                      await writeContract({
                        address: CONTRACT_ADDRESSES.LIFESIGNAL_REGISTRY,
                        abi: LIFESIGNAL_REGISTRY_ABI,
                        functionName: 'sendHeartbeat',
                        args: [],
                      });
                      console.log('sendHeartbeat test successful');
                    } catch (error) {
                      console.error('sendHeartbeat test failed:', error);
                    }
                  }}
                  disabled={!isConnected || isCreating || isPending}
                  className="px-4 py-2 bg-blue-600/90 hover:bg-blue-500 text-white font-medium rounded-xl backdrop-blur-md border border-white/20 shadow-lg disabled:opacity-50 disabled:cursor-not-allowed text-sm"
                >
                  Test Contract
                </motion.button>
                
                <motion.button
                  whileHover={{ scale: 1.02 }}
                  whileTap={{ scale: 0.98 }}
                  type="button"
                  onClick={() => setStep('files')}
                  disabled={!name.trim() || isCreating || isPending}
                  className="px-6 py-2 bg-gradient-to-r from-emerald-600/90 to-teal-600/90 hover:from-emerald-500 hover:to-teal-500 text-white font-medium rounded-xl backdrop-blur-md border border-white/20 shadow-lg disabled:opacity-50 disabled:cursor-not-allowed"
                >
                  Next: Add Files
                </motion.button>
              </div>
            </div>
          </div>
        );

      case 'files':
        return (
          <div className="space-y-4">
            <div
              onDrop={handleFileDrop}
              onDragOver={handleDragOver}
              className="relative border-2 border-dashed border-white/30 rounded-2xl p-8 text-center hover:border-emerald-400/50 transition-colors cursor-pointer"
              onClick={() => fileInputRef.current?.click()}
            >
              <input
                ref={fileInputRef}
                type="file"
                multiple
                onChange={handleFileSelect}
                className="hidden"
                accept="*/*"
              />
              
              <div className="flex flex-col items-center gap-4">
                <div className="w-12 h-12 bg-white/10 rounded-full flex items-center justify-center">
                  <svg className="w-6 h-6 text-white/70" fill="none" stroke="currentColor" viewBox="0 0 24 24">
                    <path strokeLinecap="round" strokeLinejoin="round" strokeWidth={2} d="M7 16a4 4 0 01-.88-7.903A5 5 0 1115.9 6L16 6a5 5 0 011 9.9M15 13l-3-3m0 0l-3 3m3-3v12" />
                  </svg>
                </div>
                <div>
                  <p className="text-white font-medium">Drag & drop files here</p>
                  <p className="text-white/50 text-sm">or click to select files</p>
                </div>
              </div>
            </div>

            {files.length > 0 && (
              <div className="space-y-3">
                <div className="flex items-center justify-between">
                  <h3 className="text-white font-medium">Selected Files ({files.length})</h3>
                  <button
                    onClick={() => setFiles([])}
                    className="text-white/60 hover:text-white/80 text-sm"
                  >
                    Clear All
                  </button>
                </div>
                <div className="space-y-2 max-h-48 overflow-y-auto pr-2">
                  {files.map((file, index) => (
                    <div
                      key={`${file.name}-${index}`}
                      className="flex items-center justify-between p-3 bg-white/5 border border-white/10 rounded-lg"
                    >
                      <div className="flex items-center gap-3">
                        <div className="w-8 h-8 bg-gradient-to-r from-emerald-500 to-teal-500 rounded-lg flex items-center justify-center">
                          <svg className="w-4 h-4 text-white" fill="none" stroke="currentColor" viewBox="0 0 24 24">
                            <path strokeLinecap="round" strokeLinejoin="round" strokeWidth={2} d="M9 12h6m-6 4h6m2 5H7a2 2 0 01-2-2V5a2 2 0 012-2h5.586a1 1 0 01.707.293l5.414 5.414a1 1 0 01.293.707V19a2 2 0 01-2 2z" />
                          </svg>
                        </div>
                        <div>
                          <p className="text-white font-medium">{file.name}</p>
                          <p className="text-white/50 text-sm">{formatFileSize(file.size)}</p>
                        </div>
                      </div>
                      <button
                        onClick={(e) => {
                          e.stopPropagation();
                          removeFile(index);
                        }}
                        className="p-2 text-red-400 hover:text-red-300 hover:bg-red-500/20 rounded-lg transition-colors"
                      >
                        <svg className="w-4 h-4" fill="none" stroke="currentColor" viewBox="0 0 24 24">
                          <path strokeLinecap="round" strokeLinejoin="round" strokeWidth={2} d="M6 18L18 6M6 6l12 12" />
                        </svg>
                      </button>
                    </div>
                  ))}
                </div>
              </div>
            )}

            <div className="flex justify-between mt-6">
              <motion.button
                whileHover={{ scale: 1.02 }}
                whileTap={{ scale: 0.98 }}
                type="button"
                onClick={() => setStep('name')}
                className="px-6 py-2 bg-white/10 text-white font-medium rounded-xl border border-white/20 hover:bg-white/20"
              >
                Back
              </motion.button>
              
              <motion.button
                whileHover={{ scale: 1.02 }}
                whileTap={{ scale: 0.98 }}
                type="button"
                onClick={() => setStep('contacts')}
                className="px-6 py-2 bg-gradient-to-r from-emerald-600/90 to-teal-600/90 hover:from-emerald-500 hover:to-teal-500 text-white font-medium rounded-xl backdrop-blur-md border border-white/20 shadow-lg"
              >
                Next: Add Contacts
              </motion.button>
            </div>
          </div>
        );

      case 'contacts':
        return (
          <div className="space-y-4">
            <div>
              <div className="flex items-center justify-between mb-2">
                <label className="block text-white/80 text-sm font-medium">
                  Select Contacts
                </label>
                <span className="text-white/60 text-xs">
                  {selectedContacts.length} selected
                </span>
              </div>
              
              <div className="max-h-64 overflow-y-auto space-y-2 pr-2">
                {availableContacts.map(contact => (
                  <div
                    key={contact.id}
                    onClick={() => toggleContact(contact.id)}
                    className={`flex items-center justify-between p-3 rounded-xl border cursor-pointer transition-colors ${
                      selectedContacts.includes(contact.id)
                        ? 'bg-emerald-500/20 border-emerald-500/50'
                        : 'bg-white/5 border-white/10 hover:bg-white/10'
                    }`}
                  >
                    <div>
                      <div className="text-white font-medium">
                        {contact.firstName} {contact.lastName}
                      </div>
                      <div className="text-white/60 text-sm font-mono">
                        {contact.address ? `${contact.address.slice(0,6)}...${contact.address.slice(-4)}` : 'No address'}
                      </div>
                    </div>
                    <div className={`w-6 h-6 rounded-full border-2 flex items-center justify-center ${
                      selectedContacts.includes(contact.id)
                        ? 'border-emerald-500 bg-emerald-500/20'
                        : 'border-white/20'
                    }`}>
                      {selectedContacts.includes(contact.id) && (
                        <span className="text-emerald-500">✓</span>
                      )}
                    </div>
                  </div>
                ))}
              </div>
            </div>

            <div className="flex justify-between mt-6">
              <motion.button
                whileHover={{ scale: 1.02 }}
                whileTap={{ scale: 0.98 }}
                type="button"
                onClick={() => setStep('files')}
                className="px-6 py-2 bg-white/10 text-white font-medium rounded-xl border border-white/20 hover:bg-white/20"
              >
                Back
              </motion.button>
              
              <motion.button
                whileHover={{ scale: 1.02 }}
                whileTap={{ scale: 0.98 }}
                type="submit"
                disabled={isCreating || isPending}
                className="px-6 py-2 bg-gradient-to-r from-emerald-600/90 to-teal-600/90 hover:from-emerald-500 hover:to-teal-500 text-white font-medium rounded-xl backdrop-blur-md border border-white/20 shadow-lg disabled:opacity-50 disabled:cursor-not-allowed"
              >
                {isCreating || isPending ? 'Creating Vault...' : 'Create Vault'}
              </motion.button>
            </div>
          </div>
        );
    }
  };

  if (!isOpen) return null;

  return (
    <div className="fixed inset-0 z-50 flex items-center justify-center bg-black/60 backdrop-blur-sm p-4">
      <motion.div
        initial={{ scale: 0.95, opacity: 0 }}
        animate={{ scale: 1, opacity: 1 }}
        exit={{ scale: 0.95, opacity: 0 }}
        className="relative w-full max-w-xl bg-gradient-to-br from-slate-800 via-purple-800 to-slate-800 border border-white/20 rounded-2xl p-6"
        onClick={(e) => e.stopPropagation()}
      >
        <button
          className="absolute top-3 right-3 text-white/60 hover:text-white"
          onClick={onClose}
        >
          ✖
        </button>

        <h2 className="text-2xl font-semibold text-white mb-6">Create New Vault</h2>

        {/* Connection Status Debug */}
        <div className="mb-4 p-3 bg-blue-500/10 border border-blue-500/20 rounded-lg">
          <p className="text-blue-300 text-sm">
            Connection Status: {isConnected ? 'Connected' : 'Disconnected'} | 
            Address: {address ? `${address.slice(0,6)}...${address.slice(-4)}` : 'None'} |
            Write Contract: {typeof writeContract === 'function' ? 'Available' : 'Not Available'}
          </p>
        </div>

        {writeError && (
          <div className="mb-4 p-3 bg-red-500/10 border border-red-500/20 rounded-lg">
            <p className="text-red-400 text-sm">
              Error: {writeError.message || 'Failed to create vault'}
            </p>
          </div>
        )}

        {isEncrypting && (
          <div className="mb-4 p-3 bg-blue-500/20 border border-blue-500/50 rounded-lg">
            <p className="text-blue-300 text-sm flex items-center gap-2">
              <svg className="w-4 h-4 animate-spin" fill="none" stroke="currentColor" viewBox="0 0 24 24">
                <path strokeLinecap="round" strokeLinejoin="round" strokeWidth={2} d="M12 6v6m0 0v6m0-6h6m-6 0H6" />
              </svg>
              Encrypting files and uploading to Walrus...
            </p>
          </div>
        )}
        
        {isCreating && !isEncrypting && (
          <div className="mb-4 p-3 bg-emerald-500/20 border border-emerald-500/50 rounded-lg">
            <p className="text-emerald-300 text-sm flex items-center gap-2">
              <svg className="w-4 h-4 animate-spin" fill="none" stroke="currentColor" viewBox="0 0 24 24">
                <path strokeLinecap="round" strokeLinejoin="round" strokeWidth={2} d="M12 6v6m0 0v6m0-6h6m-6 0H6" />
              </svg>
              Creating vault on blockchain...
            </p>
          </div>
        )}

        <form onSubmit={handleSubmit}>
          {renderStep()}
        </form>
      </motion.div>
    </div>
  );
} <|MERGE_RESOLUTION|>--- conflicted
+++ resolved
@@ -239,14 +239,9 @@
         throw new Error('writeContract is not a function');
       }
       
-<<<<<<< HEAD
       // Call writeContract directly to trigger MetaMask popup - use the real encryption key
       console.log('About to call writeContract with args:', [name, cypherIV, exportedKey]);
-=======
-      // Call writeContract directly to trigger MetaMask popup
-      console.log('About to call writeContract with args:', [name, cypherIV, blockchainEncryptionKey]);
       console.log('Contract address:', CONTRACT_ADDRESSES.LIFESIGNAL_REGISTRY);
->>>>>>> 4afabdb0
       
       try {
         // Add a small delay to ensure wallet is ready
