'use client';

import { useState, useRef } from 'react';
import { motion } from 'framer-motion';
import { useAccount } from 'wagmi';
import { useLifeSignalRegistryWrite, CONTRACT_ADDRESSES, LIFESIGNAL_REGISTRY_ABI } from '../lib/contracts';
import type { User, VaultFile } from '../types/models';

interface VaultCreatorProps {
  isOpen: boolean;
  onClose: () => void;
  onSubmit: (data: {
    name: string;
    files: File[];
    selectedContacts: string[];
    encryptionKey: string;
    encryptedFiles: { name: string; data: ArrayBuffer }[];
  }) => void;
  availableContacts: User[];
}

type Step = 'name' | 'files' | 'contacts';

// Encryption utilities
const generateEncryptionKey = async (): Promise<CryptoKey> => {
  return await crypto.subtle.generateKey(
    {
      name: 'AES-GCM',
      length: 256,
    },
    true,
    ['encrypt', 'decrypt']
  );
};

const encryptFile = async (file: File, key: CryptoKey): Promise<{ data: ArrayBuffer; iv: Uint8Array }> => {
  const fileBuffer = await file.arrayBuffer();
  const iv = crypto.getRandomValues(new Uint8Array(12));
  
  const encryptedData = await crypto.subtle.encrypt(
    {
      name: 'AES-GCM',
      iv: iv,
    },
    key,
    fileBuffer
  );
  
  // Prepend IV to encrypted data
  const result = new Uint8Array(iv.length + encryptedData.byteLength);
  result.set(iv);
  result.set(new Uint8Array(encryptedData), iv.length);
  
  return { data: result.buffer, iv };
};

const exportKey = async (key: CryptoKey): Promise<string> => {
  const exported = await crypto.subtle.exportKey('raw', key);
  return btoa(String.fromCharCode(...new Uint8Array(exported)));
};

const downloadFile = (data: ArrayBuffer, filename: string) => {
  const blob = new Blob([data], { type: 'application/octet-stream' });
  const url = URL.createObjectURL(blob);
  const a = document.createElement('a');
  a.href = url;
  a.download = filename;
  document.body.appendChild(a);
  a.click();
  document.body.removeChild(a);
  URL.revokeObjectURL(url);
};

// Upload encrypted file to Walrus
const uploadToWalrus = async (encryptedData: ArrayBuffer, filename: string): Promise<string | null> => {
  try {
    const blob = new Blob([encryptedData], { type: 'application/octet-stream' });
    const res = await fetch(
      "https://publisher.walrus-testnet.walrus.space/v1/blobs?epochs=5",
      {
        method: "PUT",
        body: blob,
      }
    );
    
    if (!res.ok) {
      throw new Error(`Upload failed for ${filename}: ${res.statusText}`);
    }
    
    const data = await res.json();
    
    // Extract blobId from response
    const blobId = 
      data?.newlyCreated?.blobObject?.blobId ||
      data?.alreadyCertified?.blobId ||
      "";
    
    const txId = 
      data?.newlyCreated?.blobObject?.id ||
      data?.alreadyCertified?.event?.txDigest ||
      "";
    
    // Console log the Walrus upload details
    console.log(`=== WALRUS UPLOAD SUCCESS ===`);
    console.log(`File: ${filename}`);
    console.log(`Blob ID: ${blobId}`);
    console.log(`Transaction ID: ${txId}`);
    console.log(`Full Response:`, data);
    console.log(`=== END WALRUS UPLOAD ===`);
    
    return blobId;
  } catch (error) {
    console.error(`Failed to upload ${filename} to Walrus:`, error);
    return null;
  }
};

export default function VaultCreator({ isOpen, onClose, onSubmit, availableContacts }: VaultCreatorProps) {
  const { address, isConnected } = useAccount();
  const { writeContract, isPending, error: writeError } = useLifeSignalRegistryWrite();
  
  // Debug logging
  console.log('VaultCreator state:', { isConnected, address, writeContract, isPending, writeError });
  
  const [name, setName] = useState('');
  const [vaultId, setVaultId] = useState('');
  const [files, setFiles] = useState<File[]>([]);
  const [selectedContacts, setSelectedContacts] = useState<string[]>([]);
  const [step, setStep] = useState<Step>('name');
<<<<<<< HEAD
  const [isCreating, setIsCreating] = useState(false);
=======
  const [isEncrypting, setIsEncrypting] = useState(false);
>>>>>>> 2a815ac3
  const fileInputRef = useRef<HTMLInputElement>(null);

  const handleSubmit = async (e: React.FormEvent) => {
    e.preventDefault();
    
<<<<<<< HEAD
    if (!isConnected || !address || !writeContract) {
      console.error('Wallet not connected or missing required data:', { isConnected, address, writeContract });
      alert('Please connect your wallet first');
      return;
    }

    // Check if user is on the correct network (Sapphire Testnet)
    if (typeof window !== 'undefined' && window.ethereum) {
      const chainId = await window.ethereum.request({ method: 'eth_chainId' });
      const sapphireTestnetChainId = '0x5aff'; // 23295 in hex
      
      if (chainId !== sapphireTestnetChainId) {
        alert('Please switch to Sapphire Testnet network in your wallet');
        return;
      }
    }



    if (!name.trim()) {
      console.error('Vault name is required');
      alert('Please enter a vault name');
      return;
    }

    try {
      setIsCreating(true);
      
      // Generate cypherIV and encryptionKey
      const cypherIV = Math.random().toString(36).substring(2, 18); // 16 character random string
      const encryptionKey = Math.random().toString(36).substring(2, 34); // 32 character random string
      
      const vaultIdToUse = vaultId || address;
      
      console.log('Creating vault with:', {
        vaultId: vaultIdToUse,
        name,
        cypherIV,
        encryptionKey: encryptionKey.substring(0, 8) + '...' // Log partial key for security
      });

      // Create vault on blockchain using smart contract
      console.log('Calling contractUtils.createVault...');
      console.log('Contract address:', CONTRACT_ADDRESSES.LIFESIGNAL_REGISTRY);
      console.log('writeContract function:', typeof writeContract);
      
      // Test if writeContract is working
      if (typeof writeContract !== 'function') {
        throw new Error('writeContract is not a function');
      }
      
      // Call writeContract directly to trigger MetaMask popup
      console.log('About to call writeContract with args:', [vaultIdToUse, name, cypherIV, encryptionKey]);
      
      try {
        const result = await writeContract({
          address: CONTRACT_ADDRESSES.LIFESIGNAL_REGISTRY,
          abi: LIFESIGNAL_REGISTRY_ABI,
          functionName: 'createVault',
          args: [vaultIdToUse as `0x${string}`, name, cypherIV, encryptionKey],
        });

        console.log('Vault creation transaction result:', result);
      } catch (error) {
        console.error('Error calling createVault:', error);
        
        // Handle specific error types
        let errorMessage = 'Failed to create vault. Please try again.';
        
        if (error instanceof Error) {
          const errorStr = error.message.toLowerCase();
          
          if (errorStr.includes('owner not registered')) {
            errorMessage = 'You must register as an owner first before creating vaults. Please complete your registration.';
          } else if (errorStr.includes('user rejected') || errorStr.includes('user denied')) {
            errorMessage = 'Transaction was cancelled by user.';
          } else if (errorStr.includes('insufficient funds') || errorStr.includes('gas')) {
            errorMessage = 'Insufficient funds for transaction. Please check your wallet balance.';
          } else if (errorStr.includes('network') || errorStr.includes('connection')) {
            errorMessage = 'Network connection error. Please check your internet connection and try again.';
          } else if (errorStr.includes('contract') || errorStr.includes('execution')) {
            errorMessage = 'Smart contract execution failed. The contract may not be deployed or there might be an issue with the blockchain.';
          } else {
            errorMessage = error.message;
          }
        }
        
        alert(errorMessage);
        return;
      }

      // Call the original onSubmit for UI updates
      onSubmit({ name, files, selectedContacts });
      
      // Reset form
      setName('');
      setVaultId('');
      setFiles([]);
      setSelectedContacts([]);
      setStep('name');
      onClose();
    } catch (error) {
      console.error('Error creating vault:', error);
      // Show error to user
      alert(`Error creating vault: ${error instanceof Error ? error.message : 'Unknown error'}`);
    } finally {
      setIsCreating(false);
=======
    if (files.length === 0) {
      alert('Please select at least one file');
      return;
    }
    
    setIsEncrypting(true);
    
    try {
      // Generate encryption key for this vault
      const encryptionKey = await generateEncryptionKey();
      const exportedKey = await exportKey(encryptionKey);
      
      // Console log the encryption key
      console.log('=== VAULT ENCRYPTION DEBUG ===');
      console.log('Vault Name:', name);
      console.log('Encryption Key (Base64):', exportedKey);
      
      // Encrypt all files and upload to Walrus
      const encryptedFiles: { name: string; data: ArrayBuffer }[] = [];
      const walrusBlobIds: string[] = [];
      
      for (const file of files) {
        const encryptionResult = await encryptFile(file, encryptionKey);
        encryptedFiles.push({
          name: file.name,
          data: encryptionResult.data
        });
        
        // Console log the IV for this file
        const ivHex = Array.from(encryptionResult.iv)
          .map(byte => byte.toString(16).padStart(2, '0'))
          .join('');
        console.log(`File: ${file.name}`);
        console.log(`  IV (Hex): ${ivHex}`);
        console.log(`  IV (Base64): ${btoa(String.fromCharCode(...encryptionResult.iv))}`);
        
        // Upload encrypted file to Walrus instead of downloading
        const blobId = await uploadToWalrus(encryptionResult.data, `${file.name}.encrypted`);
        if (blobId) {
          walrusBlobIds.push(blobId);
        }
      }
      
      console.log('=== VAULT WALRUS SUMMARY ===');
      console.log('Total files uploaded:', walrusBlobIds.length);
      console.log('All Blob IDs:', walrusBlobIds);
      console.log('=== END VAULT ENCRYPTION DEBUG ===');
      
      onSubmit({ 
        name, 
        files, 
        selectedContacts, 
        encryptionKey: exportedKey,
        encryptedFiles 
      });
      
      // Reset form
      setName('');
      setFiles([]);
      setSelectedContacts([]);
      setStep('name');
      
    } catch (error) {
      console.error('Encryption or upload failed:', error);
      alert('Failed to encrypt files or upload to Walrus. Please try again.');
    } finally {
      setIsEncrypting(false);
>>>>>>> 2a815ac3
    }
  };

  const handleFileSelect = (event: React.ChangeEvent<HTMLInputElement>) => {
    const selectedFiles = Array.from(event.target.files || []);
    setFiles(prev => [...prev, ...selectedFiles]);
  };

  const handleFileDrop = (event: React.DragEvent<HTMLDivElement>) => {
    event.preventDefault();
    const droppedFiles = Array.from(event.dataTransfer.files);
    setFiles(prev => [...prev, ...droppedFiles]);
  };

  const handleDragOver = (event: React.DragEvent<HTMLDivElement>) => {
    event.preventDefault();
  };

  const removeFile = (index: number) => {
    setFiles(prev => prev.filter((_, i) => i !== index));
  };

  const formatFileSize = (bytes: number): string => {
    if (bytes === 0) return '0 Bytes';
    const k = 1024;
    const sizes = ['Bytes', 'KB', 'MB', 'GB'];
    const i = Math.floor(Math.log(bytes) / Math.log(k));
    return parseFloat((bytes / Math.pow(k, i)).toFixed(2)) + ' ' + sizes[i];
  };

  const toggleContact = (contactId: string) => {
    setSelectedContacts(prev => 
      prev.includes(contactId)
        ? prev.filter(id => id !== contactId)
        : [...prev, contactId]
    );
  };

  const renderStep = () => {
    switch (step) {
      case 'name':
        return (
          <div className="space-y-4">
            <div>
              <label className="block text-white/80 text-sm font-medium mb-2">
                Vault Name
              </label>
              <input
                type="text"
                value={name}
                onChange={(e) => setName(e.target.value)}
                className="w-full px-4 py-2 bg-white/10 border border-white/20 rounded-xl text-white placeholder-white/40 focus:outline-none focus:ring-2 focus:ring-emerald-500/50"
                placeholder="e.g. Family Documents"
                required
              />
            </div>
            
            <div>
              <label className="block text-white/80 text-sm font-medium mb-2">
                Vault ID (Wallet Address)
              </label>
              <input
                type="text"
                value={vaultId}
                onChange={(e) => setVaultId(e.target.value)}
                className="w-full px-4 py-2 bg-white/10 border border-white/20 rounded-xl text-white placeholder-white/40 focus:outline-none focus:ring-2 focus:ring-emerald-500/50"
                placeholder="0x... (optional, will use your wallet address if empty)"
              />
              <p className="text-white/40 text-xs mt-1">
                Leave empty to use your wallet address as the vault ID
              </p>
            </div>
            
            <div className="flex justify-end mt-6">
              {/* Commented out original "Next: Add Files" button
              <motion.button
                whileHover={{ scale: 1.02 }}
                whileTap={{ scale: 0.98 }}
                type="button"
                onClick={() => setStep('files')}
                disabled={!name.trim()}
                className="px-6 py-2 bg-gradient-to-r from-emerald-600/90 to-teal-600/90 hover:from-emerald-500 hover:to-teal-500 text-white font-medium rounded-xl backdrop-blur-md border border-white/20 shadow-lg disabled:opacity-50 disabled:cursor-not-allowed"
              >
                Next: Add Files
              </motion.button>
              */}
              
              <div className="flex gap-2">
                <motion.button
                  whileHover={{ scale: 1.02 }}
                  whileTap={{ scale: 0.98 }}
                  type="button"
                  onClick={async () => {
                    console.log('Testing writeContract...');
                    try {
                      await writeContract({
                        address: CONTRACT_ADDRESSES.LIFESIGNAL_REGISTRY,
                        abi: LIFESIGNAL_REGISTRY_ABI,
                        functionName: 'sendHeartbeat',
                        args: [],
                      });
                      console.log('sendHeartbeat test successful');
                    } catch (error) {
                      console.error('sendHeartbeat test failed:', error);
                    }
                  }}
                  disabled={!isConnected || isCreating || isPending}
                  className="px-4 py-2 bg-blue-600/90 hover:bg-blue-500 text-white font-medium rounded-xl backdrop-blur-md border border-white/20 shadow-lg disabled:opacity-50 disabled:cursor-not-allowed text-sm"
                >
                  Test Contract
                </motion.button>
                
                <motion.button
                  whileHover={{ scale: 1.02 }}
                  whileTap={{ scale: 0.98 }}
                  type="button"
                  onClick={(e) => handleSubmit(e)}
                  disabled={!name.trim() || isCreating || isPending}
                  className="px-6 py-2 bg-gradient-to-r from-emerald-600/90 to-teal-600/90 hover:from-emerald-500 hover:to-teal-500 text-white font-medium rounded-xl backdrop-blur-md border border-white/20 shadow-lg disabled:opacity-50 disabled:cursor-not-allowed"
                >
                  {isCreating || isPending ? 'Creating Vault...' : 'Create Vault'}
                </motion.button>
              </div>
            </div>
          </div>
        );

      case 'files':
        return (
          <div className="space-y-4">
            <div
              onDrop={handleFileDrop}
              onDragOver={handleDragOver}
              className="relative border-2 border-dashed border-white/30 rounded-2xl p-8 text-center hover:border-emerald-400/50 transition-colors cursor-pointer"
              onClick={() => fileInputRef.current?.click()}
            >
              <input
                ref={fileInputRef}
                type="file"
                multiple
                onChange={handleFileSelect}
                className="hidden"
                accept="*/*"
              />
              
              <div className="flex flex-col items-center gap-4">
                <div className="w-12 h-12 bg-white/10 rounded-full flex items-center justify-center">
                  <svg className="w-6 h-6 text-white/70" fill="none" stroke="currentColor" viewBox="0 0 24 24">
                    <path strokeLinecap="round" strokeLinejoin="round" strokeWidth={2} d="M7 16a4 4 0 01-.88-7.903A5 5 0 1115.9 6L16 6a5 5 0 011 9.9M15 13l-3-3m0 0l-3 3m3-3v12" />
                  </svg>
                </div>
                <div>
                  <p className="text-white font-medium">Drag & drop files here</p>
                  <p className="text-white/50 text-sm">or click to select files</p>
                </div>
              </div>
            </div>

            {files.length > 0 && (
              <div className="space-y-3">
                <div className="flex items-center justify-between">
                  <h3 className="text-white font-medium">Selected Files ({files.length})</h3>
                  <button
                    onClick={() => setFiles([])}
                    className="text-white/60 hover:text-white/80 text-sm"
                  >
                    Clear All
                  </button>
                </div>
                <div className="space-y-2 max-h-48 overflow-y-auto pr-2">
                  {files.map((file, index) => (
                    <div
                      key={`${file.name}-${index}`}
                      className="flex items-center justify-between p-3 bg-white/5 border border-white/10 rounded-lg"
                    >
                      <div className="flex items-center gap-3">
                        <div className="w-8 h-8 bg-gradient-to-r from-emerald-500 to-teal-500 rounded-lg flex items-center justify-center">
                          <svg className="w-4 h-4 text-white" fill="none" stroke="currentColor" viewBox="0 0 24 24">
                            <path strokeLinecap="round" strokeLinejoin="round" strokeWidth={2} d="M9 12h6m-6 4h6m2 5H7a2 2 0 01-2-2V5a2 2 0 012-2h5.586a1 1 0 01.707.293l5.414 5.414a1 1 0 01.293.707V19a2 2 0 01-2 2z" />
                          </svg>
                        </div>
                        <div>
                          <p className="text-white font-medium">{file.name}</p>
                          <p className="text-white/50 text-sm">{formatFileSize(file.size)}</p>
                        </div>
                      </div>
                      <button
                        onClick={(e) => {
                          e.stopPropagation();
                          removeFile(index);
                        }}
                        className="p-2 text-red-400 hover:text-red-300 hover:bg-red-500/20 rounded-lg transition-colors"
                      >
                        <svg className="w-4 h-4" fill="none" stroke="currentColor" viewBox="0 0 24 24">
                          <path strokeLinecap="round" strokeLinejoin="round" strokeWidth={2} d="M6 18L18 6M6 6l12 12" />
                        </svg>
                      </button>
                    </div>
                  ))}
                </div>
              </div>
            )}

            <div className="flex justify-between mt-6">
              <motion.button
                whileHover={{ scale: 1.02 }}
                whileTap={{ scale: 0.98 }}
                type="button"
                onClick={() => setStep('name')}
                className="px-6 py-2 bg-white/10 text-white font-medium rounded-xl border border-white/20 hover:bg-white/20"
              >
                Back
              </motion.button>
              
              <motion.button
                whileHover={{ scale: 1.02 }}
                whileTap={{ scale: 0.98 }}
                type="button"
                onClick={() => setStep('contacts')}
                className="px-6 py-2 bg-gradient-to-r from-emerald-600/90 to-teal-600/90 hover:from-emerald-500 hover:to-teal-500 text-white font-medium rounded-xl backdrop-blur-md border border-white/20 shadow-lg"
              >
                Next: Add Contacts
              </motion.button>
            </div>
          </div>
        );

      case 'contacts':
        return (
          <div className="space-y-4">
            <div>
              <div className="flex items-center justify-between mb-2">
                <label className="block text-white/80 text-sm font-medium">
                  Select Contacts
                </label>
                <span className="text-white/60 text-xs">
                  {selectedContacts.length} selected
                </span>
              </div>
              
              <div className="max-h-64 overflow-y-auto space-y-2 pr-2">
                {availableContacts.map(contact => (
                  <div
                    key={contact.id}
                    onClick={() => toggleContact(contact.id)}
                    className={`flex items-center justify-between p-3 rounded-xl border cursor-pointer transition-colors ${
                      selectedContacts.includes(contact.id)
                        ? 'bg-emerald-500/20 border-emerald-500/50'
                        : 'bg-white/5 border-white/10 hover:bg-white/10'
                    }`}
                  >
                    <div>
                      <div className="text-white font-medium">
                        {contact.firstName} {contact.lastName}
                      </div>
                      <div className="text-white/60 text-sm font-mono">
<<<<<<< HEAD
                        {contact.address ? `${contact.address.slice(0,6)}...${contact.address.slice(-4)}` : 'No address'}
=======
                        {contact.address?.slice(0,6)}...{contact.address?.slice(-4)}
>>>>>>> 2a815ac3
                      </div>
                    </div>
                    <div className={`w-6 h-6 rounded-full border-2 flex items-center justify-center ${
                      selectedContacts.includes(contact.id)
                        ? 'border-emerald-500 bg-emerald-500/20'
                        : 'border-white/20'
                    }`}>
                      {selectedContacts.includes(contact.id) && (
                        <span className="text-emerald-500">✓</span>
                      )}
                    </div>
                  </div>
                ))}
              </div>
            </div>

            <div className="flex justify-between mt-6">
              <motion.button
                whileHover={{ scale: 1.02 }}
                whileTap={{ scale: 0.98 }}
                type="button"
                onClick={() => setStep('files')}
                className="px-6 py-2 bg-white/10 text-white font-medium rounded-xl border border-white/20 hover:bg-white/20"
              >
                Back
              </motion.button>
              
              <motion.button
                whileHover={{ scale: 1.02 }}
                whileTap={{ scale: 0.98 }}
                type="submit"
<<<<<<< HEAD
                disabled={isCreating || isPending}
                className="px-6 py-2 bg-gradient-to-r from-emerald-600/90 to-teal-600/90 hover:from-emerald-500 hover:to-teal-500 text-white font-medium rounded-xl backdrop-blur-md border border-white/20 shadow-lg disabled:opacity-50 disabled:cursor-not-allowed"
              >
                {isCreating || isPending ? 'Creating Vault...' : 'Create Vault'}
=======
                disabled={isEncrypting}
                className="px-6 py-2 bg-gradient-to-r from-emerald-600/90 to-teal-600/90 hover:from-emerald-500 hover:to-teal-500 text-white font-medium rounded-xl backdrop-blur-md border border-white/20 shadow-lg disabled:opacity-50 disabled:cursor-not-allowed"
              >
                {isEncrypting ? 'Encrypting...' : 'Create Vault'}
>>>>>>> 2a815ac3
              </motion.button>
            </div>
          </div>
        );
    }
  };

  if (!isOpen) return null;

  return (
    <div className="fixed inset-0 z-50 flex items-center justify-center bg-black/60 backdrop-blur-sm p-4">
      <motion.div
        initial={{ scale: 0.95, opacity: 0 }}
        animate={{ scale: 1, opacity: 1 }}
        exit={{ scale: 0.95, opacity: 0 }}
        className="relative w-full max-w-xl bg-gradient-to-br from-slate-800 via-purple-800 to-slate-800 border border-white/20 rounded-2xl p-6"
        onClick={(e) => e.stopPropagation()}
      >
        <button
          className="absolute top-3 right-3 text-white/60 hover:text-white"
          onClick={onClose}
        >
          ✖
        </button>

        <h2 className="text-2xl font-semibold text-white mb-6">Create New Vault</h2>

<<<<<<< HEAD
        {writeError && (
          <div className="mb-4 p-3 bg-red-500/10 border border-red-500/20 rounded-lg">
            <p className="text-red-400 text-sm">
              Error: {writeError.message || 'Failed to create vault'}
=======
        {isEncrypting && (
          <div className="mb-4 p-3 bg-blue-500/20 border border-blue-500/50 rounded-lg">
            <p className="text-blue-300 text-sm flex items-center gap-2">
              <svg className="w-4 h-4 animate-spin" fill="none" stroke="currentColor" viewBox="0 0 24 24">
                <path strokeLinecap="round" strokeLinejoin="round" strokeWidth={2} d="M12 6v6m0 0v6m0-6h6m-6 0H6" />
              </svg>
              Encrypting files and uploading to Walrus...
>>>>>>> 2a815ac3
            </p>
          </div>
        )}

        <form onSubmit={handleSubmit}>
          {renderStep()}
        </form>
      </motion.div>
    </div>
  );
} <|MERGE_RESOLUTION|>--- conflicted
+++ resolved
@@ -127,17 +127,13 @@
   const [files, setFiles] = useState<File[]>([]);
   const [selectedContacts, setSelectedContacts] = useState<string[]>([]);
   const [step, setStep] = useState<Step>('name');
-<<<<<<< HEAD
   const [isCreating, setIsCreating] = useState(false);
-=======
   const [isEncrypting, setIsEncrypting] = useState(false);
->>>>>>> 2a815ac3
   const fileInputRef = useRef<HTMLInputElement>(null);
 
   const handleSubmit = async (e: React.FormEvent) => {
     e.preventDefault();
     
-<<<<<<< HEAD
     if (!isConnected || !address || !writeContract) {
       console.error('Wallet not connected or missing required data:', { isConnected, address, writeContract });
       alert('Please connect your wallet first');
@@ -155,20 +151,64 @@
       }
     }
 
-
-
     if (!name.trim()) {
       console.error('Vault name is required');
       alert('Please enter a vault name');
       return;
     }
 
+    if (files.length === 0) {
+      alert('Please select at least one file');
+      return;
+    }
+
     try {
       setIsCreating(true);
-      
-      // Generate cypherIV and encryptionKey
+      setIsEncrypting(true);
+      
+      // Generate encryption key for this vault
+      const encryptionKey = await generateEncryptionKey();
+      const exportedKey = await exportKey(encryptionKey);
+      
+      // Console log the encryption key
+      console.log('=== VAULT ENCRYPTION DEBUG ===');
+      console.log('Vault Name:', name);
+      console.log('Encryption Key (Base64):', exportedKey);
+      
+      // Encrypt all files and upload to Walrus
+      const encryptedFiles: { name: string; data: ArrayBuffer }[] = [];
+      const walrusBlobIds: string[] = [];
+      
+      for (const file of files) {
+        const encryptionResult = await encryptFile(file, encryptionKey);
+        encryptedFiles.push({
+          name: file.name,
+          data: encryptionResult.data
+        });
+        
+        // Console log the IV for this file
+        const ivHex = Array.from(encryptionResult.iv)
+          .map(byte => byte.toString(16).padStart(2, '0'))
+          .join('');
+        console.log(`File: ${file.name}`);
+        console.log(`  IV (Hex): ${ivHex}`);
+        console.log(`  IV (Base64): ${btoa(String.fromCharCode(...encryptionResult.iv))}`);
+        
+        // Upload encrypted file to Walrus instead of downloading
+        const blobId = await uploadToWalrus(encryptionResult.data, `${file.name}.encrypted`);
+        if (blobId) {
+          walrusBlobIds.push(blobId);
+        }
+      }
+      
+      console.log('=== VAULT WALRUS SUMMARY ===');
+      console.log('Total files uploaded:', walrusBlobIds.length);
+      console.log('All Blob IDs:', walrusBlobIds);
+      console.log('=== END VAULT ENCRYPTION DEBUG ===');
+      
+      // Generate cypherIV and encryptionKey for blockchain
       const cypherIV = Math.random().toString(36).substring(2, 18); // 16 character random string
-      const encryptionKey = Math.random().toString(36).substring(2, 34); // 32 character random string
+      const blockchainEncryptionKey = Math.random().toString(36).substring(2, 34); // 32 character random string
       
       const vaultIdToUse = vaultId || address;
       
@@ -176,7 +216,7 @@
         vaultId: vaultIdToUse,
         name,
         cypherIV,
-        encryptionKey: encryptionKey.substring(0, 8) + '...' // Log partial key for security
+        encryptionKey: blockchainEncryptionKey.substring(0, 8) + '...' // Log partial key for security
       });
 
       // Create vault on blockchain using smart contract
@@ -190,14 +230,14 @@
       }
       
       // Call writeContract directly to trigger MetaMask popup
-      console.log('About to call writeContract with args:', [vaultIdToUse, name, cypherIV, encryptionKey]);
+      console.log('About to call writeContract with args:', [vaultIdToUse, name, cypherIV, blockchainEncryptionKey]);
       
       try {
         const result = await writeContract({
           address: CONTRACT_ADDRESSES.LIFESIGNAL_REGISTRY,
           abi: LIFESIGNAL_REGISTRY_ABI,
           functionName: 'createVault',
-          args: [vaultIdToUse as `0x${string}`, name, cypherIV, encryptionKey],
+          args: [vaultIdToUse as `0x${string}`, name, cypherIV, blockchainEncryptionKey],
         });
 
         console.log('Vault creation transaction result:', result);
@@ -230,7 +270,13 @@
       }
 
       // Call the original onSubmit for UI updates
-      onSubmit({ name, files, selectedContacts });
+      onSubmit({ 
+        name, 
+        files, 
+        selectedContacts, 
+        encryptionKey: exportedKey,
+        encryptedFiles 
+      });
       
       // Reset form
       setName('');
@@ -245,75 +291,7 @@
       alert(`Error creating vault: ${error instanceof Error ? error.message : 'Unknown error'}`);
     } finally {
       setIsCreating(false);
-=======
-    if (files.length === 0) {
-      alert('Please select at least one file');
-      return;
-    }
-    
-    setIsEncrypting(true);
-    
-    try {
-      // Generate encryption key for this vault
-      const encryptionKey = await generateEncryptionKey();
-      const exportedKey = await exportKey(encryptionKey);
-      
-      // Console log the encryption key
-      console.log('=== VAULT ENCRYPTION DEBUG ===');
-      console.log('Vault Name:', name);
-      console.log('Encryption Key (Base64):', exportedKey);
-      
-      // Encrypt all files and upload to Walrus
-      const encryptedFiles: { name: string; data: ArrayBuffer }[] = [];
-      const walrusBlobIds: string[] = [];
-      
-      for (const file of files) {
-        const encryptionResult = await encryptFile(file, encryptionKey);
-        encryptedFiles.push({
-          name: file.name,
-          data: encryptionResult.data
-        });
-        
-        // Console log the IV for this file
-        const ivHex = Array.from(encryptionResult.iv)
-          .map(byte => byte.toString(16).padStart(2, '0'))
-          .join('');
-        console.log(`File: ${file.name}`);
-        console.log(`  IV (Hex): ${ivHex}`);
-        console.log(`  IV (Base64): ${btoa(String.fromCharCode(...encryptionResult.iv))}`);
-        
-        // Upload encrypted file to Walrus instead of downloading
-        const blobId = await uploadToWalrus(encryptionResult.data, `${file.name}.encrypted`);
-        if (blobId) {
-          walrusBlobIds.push(blobId);
-        }
-      }
-      
-      console.log('=== VAULT WALRUS SUMMARY ===');
-      console.log('Total files uploaded:', walrusBlobIds.length);
-      console.log('All Blob IDs:', walrusBlobIds);
-      console.log('=== END VAULT ENCRYPTION DEBUG ===');
-      
-      onSubmit({ 
-        name, 
-        files, 
-        selectedContacts, 
-        encryptionKey: exportedKey,
-        encryptedFiles 
-      });
-      
-      // Reset form
-      setName('');
-      setFiles([]);
-      setSelectedContacts([]);
-      setStep('name');
-      
-    } catch (error) {
-      console.error('Encryption or upload failed:', error);
-      alert('Failed to encrypt files or upload to Walrus. Please try again.');
-    } finally {
       setIsEncrypting(false);
->>>>>>> 2a815ac3
     }
   };
 
@@ -388,19 +366,6 @@
             </div>
             
             <div className="flex justify-end mt-6">
-              {/* Commented out original "Next: Add Files" button
-              <motion.button
-                whileHover={{ scale: 1.02 }}
-                whileTap={{ scale: 0.98 }}
-                type="button"
-                onClick={() => setStep('files')}
-                disabled={!name.trim()}
-                className="px-6 py-2 bg-gradient-to-r from-emerald-600/90 to-teal-600/90 hover:from-emerald-500 hover:to-teal-500 text-white font-medium rounded-xl backdrop-blur-md border border-white/20 shadow-lg disabled:opacity-50 disabled:cursor-not-allowed"
-              >
-                Next: Add Files
-              </motion.button>
-              */}
-              
               <div className="flex gap-2">
                 <motion.button
                   whileHover={{ scale: 1.02 }}
@@ -570,11 +535,7 @@
                         {contact.firstName} {contact.lastName}
                       </div>
                       <div className="text-white/60 text-sm font-mono">
-<<<<<<< HEAD
                         {contact.address ? `${contact.address.slice(0,6)}...${contact.address.slice(-4)}` : 'No address'}
-=======
-                        {contact.address?.slice(0,6)}...{contact.address?.slice(-4)}
->>>>>>> 2a815ac3
                       </div>
                     </div>
                     <div className={`w-6 h-6 rounded-full border-2 flex items-center justify-center ${
@@ -606,17 +567,10 @@
                 whileHover={{ scale: 1.02 }}
                 whileTap={{ scale: 0.98 }}
                 type="submit"
-<<<<<<< HEAD
                 disabled={isCreating || isPending}
                 className="px-6 py-2 bg-gradient-to-r from-emerald-600/90 to-teal-600/90 hover:from-emerald-500 hover:to-teal-500 text-white font-medium rounded-xl backdrop-blur-md border border-white/20 shadow-lg disabled:opacity-50 disabled:cursor-not-allowed"
               >
                 {isCreating || isPending ? 'Creating Vault...' : 'Create Vault'}
-=======
-                disabled={isEncrypting}
-                className="px-6 py-2 bg-gradient-to-r from-emerald-600/90 to-teal-600/90 hover:from-emerald-500 hover:to-teal-500 text-white font-medium rounded-xl backdrop-blur-md border border-white/20 shadow-lg disabled:opacity-50 disabled:cursor-not-allowed"
-              >
-                {isEncrypting ? 'Encrypting...' : 'Create Vault'}
->>>>>>> 2a815ac3
               </motion.button>
             </div>
           </div>
@@ -644,12 +598,14 @@
 
         <h2 className="text-2xl font-semibold text-white mb-6">Create New Vault</h2>
 
-<<<<<<< HEAD
         {writeError && (
           <div className="mb-4 p-3 bg-red-500/10 border border-red-500/20 rounded-lg">
             <p className="text-red-400 text-sm">
               Error: {writeError.message || 'Failed to create vault'}
-=======
+            </p>
+          </div>
+        )}
+
         {isEncrypting && (
           <div className="mb-4 p-3 bg-blue-500/20 border border-blue-500/50 rounded-lg">
             <p className="text-blue-300 text-sm flex items-center gap-2">
@@ -657,7 +613,6 @@
                 <path strokeLinecap="round" strokeLinejoin="round" strokeWidth={2} d="M12 6v6m0 0v6m0-6h6m-6 0H6" />
               </svg>
               Encrypting files and uploading to Walrus...
->>>>>>> 2a815ac3
             </p>
           </div>
         )}
