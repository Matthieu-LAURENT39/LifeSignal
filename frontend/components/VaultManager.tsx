'use client';

import { useState, useEffect, useRef } from 'react';
import { motion, AnimatePresence } from 'framer-motion';
import { useAccount } from 'wagmi';
import { useLifeSignalRegistryWrite, contractUtils, CONTRACT_ADDRESSES, LIFESIGNAL_REGISTRY_ABI } from '../lib/contracts';
import { useReadContract } from 'wagmi';
import type { Vault, VaultFile, Contact } from '../types/models';

interface VaultManagerProps {
  className?: string;
  onVaultSelect?: (vault: Vault) => void;
}

// Encryption utilities
const generateEncryptionKey = async (): Promise<CryptoKey> => {
  return await crypto.subtle.generateKey(
    {
      name: 'AES-GCM',
      length: 256,
    },
    true,
    ['encrypt', 'decrypt']
  );
};

const encryptFile = async (file: File, key: CryptoKey): Promise<{ data: ArrayBuffer; iv: Uint8Array }> => {
  const fileBuffer = await file.arrayBuffer();
  const iv = crypto.getRandomValues(new Uint8Array(12));
  
  const encryptedData = await crypto.subtle.encrypt(
    {
      name: 'AES-GCM',
      iv: iv,
    },
    key,
    fileBuffer
  );
  
  // Prepend IV to encrypted data
  const result = new Uint8Array(iv.length + encryptedData.byteLength);
  result.set(iv);
  result.set(new Uint8Array(encryptedData), iv.length);
  
  return { data: result.buffer, iv };
};

const exportKey = async (key: CryptoKey): Promise<string> => {
  const exported = await crypto.subtle.exportKey('raw', key);
  return btoa(String.fromCharCode(...new Uint8Array(exported)));
};

// Upload encrypted file to Walrus
const uploadToWalrus = async (encryptedData: ArrayBuffer, filename: string): Promise<string | null> => {
  try {
    const blob = new Blob([encryptedData], { type: 'application/octet-stream' });
    const res = await fetch(
      "https://publisher.walrus-testnet.walrus.space/v1/blobs?epochs=5",
      {
        method: "PUT",
        body: blob,
      }
    );
    
    if (!res.ok) {
      throw new Error(`Upload failed for ${filename}: ${res.statusText}`);
    }
    
    const data = await res.json();
    
    // Extract blobId from response
    const blobId = 
      data?.newlyCreated?.blobObject?.blobId ||
      data?.alreadyCertified?.blobId ||
      "";
    
    const txId = 
      data?.newlyCreated?.blobObject?.id ||
      data?.alreadyCertified?.event?.txDigest ||
      "";
    
    // Console log the Walrus upload details
    console.log(`=== WALRUS UPLOAD SUCCESS ===`);
    console.log(`File: ${filename}`);
    console.log(`Blob ID: ${blobId}`);
    console.log(`Transaction ID: ${txId}`);
    console.log(`Full Response:`, data);
    console.log(`=== END WALRUS UPLOAD ===`);
    
    return blobId;
  } catch (error) {
    console.error(`Failed to upload ${filename} to Walrus:`, error);
    return null;
  }
};

export default function VaultManager({ className = '', onVaultSelect }: VaultManagerProps) {
  const { address, isConnected } = useAccount();
  const { writeContract, isPending, error: writeError } = useLifeSignalRegistryWrite();

  const [vaults, setVaults] = useState<Vault[]>([]);
  const [selectedVault, setSelectedVault] = useState<Vault | null>(null);
  const [isLoading, setIsLoading] = useState(true);
  const [showCreateVault, setShowCreateVault] = useState(false);
  const [showAddFile, setShowAddFile] = useState(false);
  const [showAuthorizeContact, setShowAuthorizeContact] = useState(false);
  const [availableContacts, setAvailableContacts] = useState<Contact[]>([]);
  
  // File upload states
  const [uploadedFiles, setUploadedFiles] = useState<File[]>([]);
  const [isEncrypting, setIsEncrypting] = useState(false);
  const [isUploadingToWalrus, setIsUploadingToWalrus] = useState(false);
  const fileInputRef = useRef<HTMLInputElement>(null);

  // Form states
  const [newVault, setNewVault] = useState({
    name: '',
    encryptionKey: '',
    iv: ''
  });

  const [contactsToAuthorize, setContactsToAuthorize] = useState<string[]>([]);

  // Get detailed vault list using wagmi v2 hooks
  const { data: vaultListDetails, error: vaultListDetailsError } = useReadContract({
    address: CONTRACT_ADDRESSES.LIFESIGNAL_REGISTRY,
    abi: LIFESIGNAL_REGISTRY_ABI,
    functionName: 'getOwnerVaultListDetails',
    args: address ? [address] : undefined,
    query: {
      enabled: !!address && isConnected,
    }
  });

  // Debug logging
  console.log('VaultManager state:', { 
    isConnected, 
    address, 
    vaultListDetails, 
    vaultListDetailsError,
    vaults: vaults.length 
  });

  // Load vault details when vault list is available
  useEffect(() => {
    const loadVaultDetails = async () => {
      if (!vaultListDetails || !Array.isArray(vaultListDetails) || vaultListDetails.length < 8) {
        setVaults([]);
        setIsLoading(false);
        return;
      }

      // vaultListDetails is an array: [vaultIds, names, vaultOwners, isReleased, cypherIvs, encryptionKeys, fileIds, authorizedContacts]
      const vaultIds = vaultListDetails[0] as readonly bigint[];
      const names = vaultListDetails[1] as readonly string[];
      const vaultOwners = vaultListDetails[2] as readonly string[];
      const isReleased = vaultListDetails[3] as readonly boolean[];
      const cypherIvs = vaultListDetails[4] as readonly string[];
      const encryptionKeys = vaultListDetails[5] as readonly string[];
      const fileIds = vaultListDetails[6] as readonly (readonly bigint[])[];
      const authorizedContacts = vaultListDetails[7] as readonly (readonly string[])[];

      if (!vaultIds || vaultIds.length === 0) {
        setVaults([]);
        setIsLoading(false);
        return;
      }

      console.log('Loading vault details with file data...');
      
      // Create vault objects with real data from blockchain, including files
      const vaultDetails: Vault[] = await Promise.all(
        vaultIds.map(async (vaultId: bigint, index: number) => {
          const vaultFileIds = fileIds?.[index] || [];
          
          // Fetch file details for each file in this vault
          const filePromises = await Promise.all(
            vaultFileIds.map(async (fileId: bigint) => {
              try {
                // Import readContract dynamically to avoid SSR issues
                const { readContract } = await import('wagmi/actions');
                const { config } = await import('../lib/wagmi');
                
                const fileInfo = await readContract(config, {
                  address: CONTRACT_ADDRESSES.LIFESIGNAL_REGISTRY,
                  abi: LIFESIGNAL_REGISTRY_ABI,
                  functionName: 'getVaultFileInfo',
                  args: [vaultId, fileId],
                });

                if (fileInfo && fileInfo[4]) { // exists is the 5th element
                  return {
                    id: fileId.toString(),
                    originalName: fileInfo[0] as string,
                    mimeType: fileInfo[1] as string,
                    cid: fileInfo[2] as string,
                    uploadDate: fileInfo[3] as string,
                    size: 0, // Size not stored in contract
                    iv: cypherIvs?.[index] || '', // Use vault IV for now
                    encryptionKey: encryptionKeys?.[index] || '' // Use vault key for now
                  } as VaultFile;
                }
                return null;
              } catch (error) {
                console.error(`Error fetching file ${fileId} for vault ${vaultId}:`, error);
                return null;
              }
            })
          );

          // Filter out null files
          const validFiles = filePromises.filter((file): file is VaultFile => file !== null);
          
          console.log(`Vault ${vaultId} has ${validFiles.length} files:`, validFiles.map(f => f.originalName));

          return {
            id: vaultId.toString(),
            name: names?.[index] || `Vault ${index + 1}`,
            owner: vaultOwners?.[index] || address || '',
            files: validFiles,
            contacts: [], // Would need to fetch individual contact details
            isReleased: isReleased?.[index] || false,
            cypher: {
              iv: cypherIvs?.[index] || 'placeholder',
              encryptionKey: encryptionKeys?.[index] || 'placeholder'
            },
            // Store the authorized contacts count for display
            authorizedContactsCount: authorizedContacts?.[index]?.length || 0
          };
        })
      );

      console.log('Final vault details with files:', vaultDetails);
      setVaults(vaultDetails);
      setIsLoading(false);
    };

    loadVaultDetails();
  }, [vaultListDetails, address]);

  // Get detailed contact list using wagmi v2 hooks
  const { data: contactListDetails, error: contactListDetailsError } = useReadContract({
    address: CONTRACT_ADDRESSES.LIFESIGNAL_REGISTRY,
    abi: LIFESIGNAL_REGISTRY_ABI,
    functionName: 'getContactListDetails',
    args: address ? [address] : undefined,
    query: {
      enabled: !!address && isConnected,
    }
  });

  // Load contact details when contact list is available
  useEffect(() => {
    if (!contactListDetails || !Array.isArray(contactListDetails) || contactListDetails.length < 7) {
      setAvailableContacts([]);
      return;
    }

    // contactListDetails is an array: [contactAddresses, firstNames, lastNames, emails, phones, hasVotingRights, isVerified]
    const contactAddresses = contactListDetails[0] as string[];
    const firstNames = contactListDetails[1] as string[];
    const lastNames = contactListDetails[2] as string[];
    const emails = contactListDetails[3] as string[];
    const phones = contactListDetails[4] as string[];
    const hasVotingRights = contactListDetails[5] as boolean[];
    const isVerified = contactListDetails[6] as boolean[];

    if (!contactAddresses || contactAddresses.length === 0) {
      setAvailableContacts([]);
      return;
    }

    // Create contact objects with real data from blockchain
    const contacts: Contact[] = contactAddresses.map((contactAddr: string, index: number) => ({
      id: contactAddr,
      address: contactAddr,
      firstName: firstNames?.[index] || `Contact ${index + 1}`,
      lastName: lastNames?.[index] || '',
      email: emails?.[index] || 'contact@example.com',
      phone: phones?.[index] || '+1234567890',
      isIdVerified: isVerified?.[index] || false,
      hasVotingRight: hasVotingRights?.[index] || false,
      vaults: [],
      owner: {
        id: address || '',
        address: address || '',
        firstName: 'Owner',
        lastName: '',
        status: 'active' as const,
        graceInterval: 30,
        deathDeclaration: null,
        hasVotingRight: false,
        isIdVerified: true,
        vaults: [],
        contacts: []
      }
    }));

    setAvailableContacts(contacts);
  }, [contactListDetails]);

  const handleCreateVault = async (e: React.FormEvent) => {
    e.preventDefault();
    if (!writeContract || !address) return;

    try {
      // Generate simple keys for the vault (no encryption)
      const encryptionKey = Math.random().toString(36);
      const iv = Math.random().toString(36);

      writeContract({
        address: CONTRACT_ADDRESSES.LIFESIGNAL_REGISTRY,
        abi: LIFESIGNAL_REGISTRY_ABI,
        functionName: 'createVault',
        args: [newVault.name, iv, encryptionKey],
      });

      setShowCreateVault(false);
      setNewVault({ name: '', encryptionKey: '', iv: '' });
      
      // Reload vaults after a delay
      setTimeout(() => {
        window.location.reload();
      }, 2000);
    } catch (error) {
      console.error('Error creating vault:', error);
    }
  };

  // File upload handlers
  const handleFileSelect = (event: React.ChangeEvent<HTMLInputElement>) => {
    const selectedFiles = Array.from(event.target.files || []);
    setUploadedFiles(prev => [...prev, ...selectedFiles]);
  };

  const handleFileDrop = (event: React.DragEvent<HTMLDivElement>) => {
    event.preventDefault();
    const droppedFiles = Array.from(event.dataTransfer.files);
    setUploadedFiles(prev => [...prev, ...droppedFiles]);
  };

  const handleDragOver = (event: React.DragEvent<HTMLDivElement>) => {
    event.preventDefault();
  };

  const formatFileSize = (bytes: number): string => {
    if (bytes === 0) return '0 Bytes';
    const k = 1024;
    const sizes = ['Bytes', 'KB', 'MB', 'GB'];
    const i = Math.floor(Math.log(bytes) / Math.log(k));
    return parseFloat((bytes / Math.pow(k, i)).toFixed(2)) + ' ' + sizes[i];
  };

  const removeFile = (index: number) => {
    setUploadedFiles(prev => prev.filter((_, i) => i !== index));
  };

  const handleAddFile = async (e: React.FormEvent) => {
    e.preventDefault();
    if (!writeContract || !selectedVault || uploadedFiles.length === 0) return;

    try {
      setIsEncrypting(true);
      setIsUploadingToWalrus(true);

      console.log('=== BULK FILE ENCRYPTION DEBUG ===');
      console.log('Total files to process:', uploadedFiles.length);

      // Get the vault's encryption key to use for all files
      const vaultEncryptionKey = selectedVault.cypher.encryptionKey;
      console.log('Using vault encryption key for all files:', vaultEncryptionKey.substring(0, 8) + '...');

      // Convert vault key to Web Crypto API format
      let keyBuffer: Uint8Array;
      try {
        // Try to decode as base64 first
        keyBuffer = Uint8Array.from(atob(vaultEncryptionKey), c => c.charCodeAt(0));
      } catch (e) {
        // If not base64, treat as string and pad/truncate to 32 bytes
        const encoder = new TextEncoder();
        const keyBytes = encoder.encode(vaultEncryptionKey);
        keyBuffer = new Uint8Array(32);
        keyBuffer.set(keyBytes.slice(0, 32));
      }
      
      const cryptoKey = await crypto.subtle.importKey(
        'raw',
        keyBuffer,
        { name: 'AES-GCM' },
        false,
        ['encrypt']
      );

      // Process all files with the same vault key
      for (const file of uploadedFiles) {
        console.log(`Processing file: ${file.name}`);
        console.log(`Using vault encryption key`);

        // Encrypt file with vault key
        const encryptionResult = await encryptFile(file, cryptoKey);
        
        // Console log the IV
        const ivHex = Array.from(encryptionResult.iv)
          .map(byte => byte.toString(16).padStart(2, '0'))
          .join('');
        console.log(`IV (Hex): ${ivHex}`);
        console.log(`IV (Base64): ${btoa(String.fromCharCode(...encryptionResult.iv))}`);

        // Upload to Walrus
        const blobId = await uploadToWalrus(encryptionResult.data, `${file.name}.encrypted`);
        
        if (blobId) {
          // Add file to vault on blockchain
          const fileId = `${Date.now()}_${Math.random().toString(36).substr(2, 9)}`;
          await writeContract({
            address: CONTRACT_ADDRESSES.LIFESIGNAL_REGISTRY,
            abi: LIFESIGNAL_REGISTRY_ABI,
            functionName: 'addVaultFile',
            args: [BigInt(selectedVault.id), file.name, file.type, blobId, new Date().toISOString()],
          });

          console.log(`File ${file.name} uploaded successfully with Blob ID: ${blobId}`);
        } else {
          console.error(`Failed to upload ${file.name} to Walrus`);
        }
      }

      console.log('=== END BULK FILE ENCRYPTION DEBUG ===');

      setShowAddFile(false);
      resetAddFileForm();
      
      // Reload vaults after a delay
      setTimeout(() => {
        window.location.reload();
      }, 2000);
    } catch (error) {
      console.error('Error adding files:', error);
      alert('Failed to add files. Please try again.');
    } finally {
      setIsEncrypting(false);
      setIsUploadingToWalrus(false);
    }
  };

<<<<<<< HEAD
  const handleAuthorizeContact = async (e: React.FormEvent) => {
    e.preventDefault();
    if (!writeContract || !selectedVault) return;

    try {
      writeContract({
        address: CONTRACT_ADDRESSES.LIFESIGNAL_REGISTRY,
        abi: LIFESIGNAL_REGISTRY_ABI,
        functionName: 'authorizeVaultContact',
        args: [BigInt(selectedVault.id) as any, contactToAuthorize as `0x${string}`],
      });

      setShowAuthorizeContact(false);
      setContactToAuthorize('');
      
      // Reload vaults after a delay
      setTimeout(() => {
        window.location.reload();
      }, 2000);
    } catch (error) {
      console.error('Error authorizing contact:', error);
    }
  };

=======
>>>>>>> 4afabdb0
  const resetAddFileForm = () => {
    setUploadedFiles([]);
    setIsEncrypting(false);
    setIsUploadingToWalrus(false);
  };

  const handleReleaseVault = async (vaultId: string) => {
    if (!writeContract) return;

    try {
      writeContract({
        address: CONTRACT_ADDRESSES.LIFESIGNAL_REGISTRY as any,
        abi: LIFESIGNAL_REGISTRY_ABI as any,
        functionName: 'releaseVault',
        args: [BigInt(vaultId) as any],
      });
      
      // Reload vaults after a delay
      setTimeout(() => {
        window.location.reload();
      }, 2000);
    } catch (error) {
      console.error('Error releasing vault:', error);
    }
  };

  if (!isConnected) {
    return (
      <div className={`bg-gradient-to-br from-slate-900 via-purple-900 to-slate-900 rounded-3xl p-8 ${className}`}>
        <div className="text-center">
          <h2 className="text-2xl font-bold text-white mb-4">Vault Manager</h2>
          <p className="text-white/60">Please connect your wallet to manage vaults</p>
        </div>
      </div>
    );
  }

  return (
    <div className={`bg-gradient-to-br from-slate-900 via-purple-900 to-slate-900 rounded-3xl p-8 ${className}`}>
      <div className="flex items-center justify-between mb-8">
        <h2 className="text-3xl font-bold text-white">Vault Manager</h2>
        <motion.button
          whileHover={{ scale: 1.05 }}
          whileTap={{ scale: 0.95 }}
          onClick={() => setShowCreateVault(true)}
          className="px-6 py-3 bg-gradient-to-r from-emerald-600 to-teal-600 text-white font-medium rounded-xl hover:from-emerald-500 hover:to-teal-500 transition-all duration-200 shadow-lg"
        >
          Create Vault
        </motion.button>
      </div>

      {isLoading ? (
        <div className="flex items-center justify-center py-12">
          <div className="animate-spin rounded-full h-12 w-12 border-b-2 border-emerald-500"></div>
        </div>
      ) : vaults.length === 0 ? (
        <div className="text-center py-12">
          <div className="w-24 h-24 bg-white/10 rounded-full flex items-center justify-center mx-auto mb-6">
            <svg className="w-12 h-12 text-white/60" fill="none" stroke="currentColor" viewBox="0 0 24 24">
              <path strokeLinecap="round" strokeLinejoin="round" strokeWidth={2} d="M20 7l-8-4-8 4m16 0l-8 4m8-4v10l-8 4m0-10L4 7m8 4v10M4 7v10l8 4" />
            </svg>
          </div>
          <h3 className="text-xl font-semibold text-white mb-2">No Vaults Found</h3>
          <p className="text-white/60 mb-6">Create your first vault to start managing your digital assets</p>
          <motion.button
            whileHover={{ scale: 1.05 }}
            whileTap={{ scale: 0.95 }}
            onClick={() => setShowCreateVault(true)}
            className="px-6 py-3 bg-gradient-to-r from-emerald-600 to-teal-600 text-white font-medium rounded-xl hover:from-emerald-500 hover:to-teal-500 transition-all duration-200"
          >
            Create Your First Vault
          </motion.button>
        </div>
      ) : (
        <div className="grid grid-cols-1 md:grid-cols-2 lg:grid-cols-3 gap-6">
          {vaults.map((vault) => (
            <motion.div
              key={vault.id}
              whileHover={{ scale: 1.02 }}
              className="bg-white/5 border border-white/10 rounded-2xl p-6 hover:border-emerald-500/30 transition-all duration-200"
            >
              <div className="flex items-center justify-between mb-4">
                <h3 className="text-xl font-semibold text-white">{vault.name}</h3>
                <div className={`px-3 py-1 rounded-full text-xs font-medium ${
                  vault.isReleased 
                    ? 'bg-green-500/20 text-green-400' 
                    : 'bg-blue-500/20 text-blue-400'
                }`}>
                  {vault.isReleased ? 'Released' : 'Active'}
                </div>
              </div>

              <div className="space-y-3 mb-6">
                <div className="flex items-center text-white/60 text-sm">
                  <span className="w-20">Owner:</span>
                  <span className="font-mono">{vault.owner.slice(0, 6)}...{vault.owner.slice(-4)}</span>
                </div>
                <div className="flex items-center text-white/60 text-sm">
                  <span className="w-20">Contacts:</span>
                  <span>{vault.authorizedContactsCount || 0}</span>
                </div>
                <div className="flex items-center text-white/60 text-sm">
                  <span className="w-20">Files:</span>
                  <span>{vault.files?.length || 0}</span>
                </div>
              </div>

              <div className="flex gap-2">
                <motion.button
                  whileHover={{ scale: 1.05 }}
                  whileTap={{ scale: 0.95 }}
                  onClick={() => onVaultSelect && onVaultSelect(vault)}
                  className="flex-1 px-4 py-2 bg-emerald-500/20 hover:bg-emerald-500/30 border border-emerald-500/30 text-emerald-300 text-sm rounded-lg transition-colors"
                >
                  View Files
                </motion.button>
                <motion.button
                  whileHover={{ scale: 1.05 }}
                  whileTap={{ scale: 0.95 }}
                  onClick={() => {
                    setSelectedVault(vault);
                    setShowAddFile(true);
                  }}
                  className="px-4 py-2 bg-white/10 text-white text-sm rounded-lg hover:bg-white/20 transition-colors"
                >
                  Add File
                </motion.button>
                <motion.button
                  whileHover={{ scale: 1.05 }}
                  whileTap={{ scale: 0.95 }}
                  onClick={() => {
                    setSelectedVault(vault);
                    setShowAuthorizeContact(true);
                  }}
                  className="px-4 py-2 bg-white/10 text-white text-sm rounded-lg hover:bg-white/20 transition-colors"
                >
                  Add Contact
                </motion.button>
              </div>

              {vault.isReleased && (
                <motion.button
                  whileHover={{ scale: 1.05 }}
                  whileTap={{ scale: 0.95 }}
                  onClick={() => handleReleaseVault(vault.id)}
                  className="w-full mt-3 px-4 py-2 bg-red-500/20 text-red-400 text-sm rounded-lg hover:bg-red-500/30 transition-colors"
                >
                  Release Vault
                </motion.button>
              )}
            </motion.div>
          ))}
        </div>
      )}

      {/* Create Vault Modal */}
      <AnimatePresence>
        {showCreateVault && (
          <motion.div
            initial={{ opacity: 0 }}
            animate={{ opacity: 1 }}
            exit={{ opacity: 0 }}
            className="fixed inset-0 bg-black/50 backdrop-blur-sm flex items-center justify-center z-50"
          >
            <motion.div
              initial={{ scale: 0.9, opacity: 0 }}
              animate={{ scale: 1, opacity: 1 }}
              exit={{ scale: 0.9, opacity: 0 }}
              className="bg-gradient-to-br from-slate-800 to-slate-900 rounded-2xl p-8 max-w-md w-full mx-4"
            >
              <h3 className="text-2xl font-bold text-white mb-6">Create New Vault</h3>
              
              <form onSubmit={handleCreateVault} className="space-y-4">
                <div>
                  <label className="block text-white/80 text-sm font-medium mb-2">
                    Vault Name
                  </label>
                  <input
                    type="text"
                    value={newVault.name}
                    onChange={(e) => setNewVault(prev => ({ ...prev, name: e.target.value }))}
                    className="w-full px-4 py-2 bg-white/10 border border-white/20 rounded-xl text-white placeholder-white/40 focus:outline-none focus:ring-2 focus:ring-emerald-500/50"
                    placeholder="e.g. Family Documents"
                    required
                  />
                </div>

                <div className="flex gap-4 pt-4">
                  <motion.button
                    whileHover={{ scale: 1.02 }}
                    whileTap={{ scale: 0.98 }}
                    type="button"
                    onClick={() => setShowCreateVault(false)}
                    className="flex-1 px-6 py-3 bg-white/10 text-white font-medium rounded-xl border border-white/20 hover:bg-white/20"
                  >
                    Cancel
                  </motion.button>
                  
                  <motion.button
                    whileHover={{ scale: 1.02 }}
                    whileTap={{ scale: 0.98 }}
                    type="submit"
                    disabled={isPending || !newVault.name}
                    className="flex-1 px-6 py-3 bg-gradient-to-r from-emerald-600 to-teal-600 text-white font-medium rounded-xl hover:from-emerald-500 hover:to-teal-500 disabled:opacity-50 disabled:cursor-not-allowed"
                  >
                    {isPending ? 'Creating...' : 'Create Vault'}
                  </motion.button>
                </div>
              </form>
            </motion.div>
          </motion.div>
        )}
      </AnimatePresence>

      {/* Add File Modal */}
      <AnimatePresence>
        {showAddFile && selectedVault && (
          <motion.div
            initial={{ opacity: 0 }}
            animate={{ opacity: 1 }}
            exit={{ opacity: 0 }}
            className="fixed inset-0 bg-black/50 backdrop-blur-sm flex items-center justify-center z-50"
          >
            <motion.div
              initial={{ scale: 0.9, opacity: 0 }}
              animate={{ scale: 1, opacity: 1 }}
              exit={{ scale: 0.9, opacity: 0 }}
              className="bg-gradient-to-br from-slate-800 to-slate-900 rounded-2xl p-8 max-w-md w-full mx-4"
            >
              <h3 className="text-2xl font-bold text-white mb-6">Add File to {selectedVault.name}</h3>
              
              {/* Loading States */}
              {isEncrypting && (
                <div className="mb-4 p-3 bg-blue-500/20 border border-blue-500/50 rounded-lg">
                  <p className="text-blue-300 text-sm flex items-center gap-2">
                    <svg className="w-4 h-4 animate-spin" fill="none" stroke="currentColor" viewBox="0 0 24 24">
                      <path strokeLinecap="round" strokeLinejoin="round" strokeWidth={2} d="M12 6v6m0 0v6m0-6h6m-6 0H6" />
                    </svg>
                    Encrypting files and uploading to Walrus...
                  </p>
                </div>
              )}
              
              {/* File Upload Section */}
              <div className="space-y-4 mb-6">
                <div>
                  <label className="block text-white/80 text-sm font-medium mb-2">
                    Upload Files
                  </label>
                  <div
                    onDrop={handleFileDrop}
                    onDragOver={handleDragOver}
                    className="relative border-2 border-dashed border-white/30 rounded-xl p-6 text-center hover:border-emerald-400/50 transition-colors cursor-pointer"
                    onClick={() => fileInputRef.current?.click()}
                  >
                    <input
                      ref={fileInputRef}
                      type="file"
                      multiple
                      onChange={handleFileSelect}
                      className="hidden"
                      accept="*/*"
                    />
                    
                    <div className="flex flex-col items-center gap-3">
                      <div className="w-10 h-10 bg-white/10 rounded-full flex items-center justify-center">
                        <svg className="w-5 h-5 text-white/70" fill="none" stroke="currentColor" viewBox="0 0 24 24">
                          <path strokeLinecap="round" strokeLinejoin="round" strokeWidth={2} d="M7 16a4 4 0 01-.88-7.903A5 5 0 1115.9 6L16 6a5 5 0 011 9.9M15 13l-3-3m0 0l-3 3m3-3v12" />
                        </svg>
                      </div>
                      <div>
                        <p className="text-white font-medium">Click to select files</p>
                        <p className="text-white/50 text-sm">or drag & drop multiple files here</p>
                      </div>
                    </div>
                  </div>
                </div>

                {uploadedFiles.length > 0 && (
                  <div className="space-y-3">
                    <div className="flex items-center justify-between">
                      <h3 className="text-white font-medium">Selected Files ({uploadedFiles.length})</h3>
                      <button
                        type="button"
                        onClick={() => setUploadedFiles([])}
                        className="text-white/60 hover:text-white/80 text-sm"
                      >
                        Clear All
                      </button>
                    </div>
                    <div className="space-y-2 max-h-48 overflow-y-auto pr-2">
                      {uploadedFiles.map((file, index) => (
                        <div
                          key={`${file.name}-${index}`}
                          className="flex items-center justify-between p-3 bg-white/5 border border-white/10 rounded-lg"
                        >
                          <div className="flex items-center gap-3">
                            <div className="w-8 h-8 bg-gradient-to-r from-emerald-500 to-teal-500 rounded-lg flex items-center justify-center">
                              <svg className="w-4 h-4 text-white" fill="none" stroke="currentColor" viewBox="0 0 24 24">
                                <path strokeLinecap="round" strokeLinejoin="round" strokeWidth={2} d="M9 12h6m-6 4h6m2 5H7a2 2 0 01-2-2V5a2 2 0 012-2h5.586a1 1 0 01.707.293l5.414 5.414a1 1 0 01.293.707V19a2 2 0 01-2 2z" />
                              </svg>
                            </div>
                            <div>
                              <p className="text-white font-medium">{file.name}</p>
                              <p className="text-white/50 text-sm">{formatFileSize(file.size)}</p>
                            </div>
                          </div>
                          <button
                            type="button"
                            onClick={() => removeFile(index)}
                            className="p-2 text-red-400 hover:text-red-300 hover:bg-red-500/20 rounded-lg transition-colors"
                          >
                            <svg className="w-4 h-4" fill="none" stroke="currentColor" viewBox="0 0 24 24">
                              <path strokeLinecap="round" strokeLinejoin="round" strokeWidth={2} d="M6 18L18 6M6 6l12 12" />
                            </svg>
                          </button>
                        </div>
                      ))}
                    </div>
                  </div>
                )}
              </div>
              
              <form onSubmit={handleAddFile} className="space-y-4">

                <div className="flex gap-4 pt-4">
                  <motion.button
                    whileHover={{ scale: 1.02 }}
                    whileTap={{ scale: 0.98 }}
                    type="button"
                    onClick={() => {
                      setShowAddFile(false);
                      resetAddFileForm();
                    }}
                    className="flex-1 px-6 py-3 bg-white/10 text-white font-medium rounded-xl border border-white/20 hover:bg-white/20"
                  >
                    Cancel
                  </motion.button>
                  
                  <motion.button
                    whileHover={{ scale: 1.02 }}
                    whileTap={{ scale: 0.98 }}
                    type="submit"
                    disabled={isPending || isEncrypting || uploadedFiles.length === 0}
                    className="flex-1 px-6 py-3 bg-gradient-to-r from-emerald-600 to-teal-600 text-white font-medium rounded-xl hover:from-emerald-500 hover:to-teal-500 disabled:opacity-50 disabled:cursor-not-allowed"
                  >
                    {isEncrypting ? 'Processing Files...' : uploadedFiles.length > 0 ? `Add ${uploadedFiles.length} File${uploadedFiles.length !== 1 ? 's' : ''}` : 'Add Files'}
                  </motion.button>
                </div>
              </form>
            </motion.div>
          </motion.div>
        )}
      </AnimatePresence>

      {/* Authorize Contact Modal */}
      <AnimatePresence>
        {showAuthorizeContact && selectedVault && (
          <motion.div
            initial={{ opacity: 0 }}
            animate={{ opacity: 1 }}
            exit={{ opacity: 0 }}
            className="fixed inset-0 bg-black/50 backdrop-blur-sm flex items-center justify-center z-50"
          >
            <motion.div
              initial={{ scale: 0.9, opacity: 0 }}
              animate={{ scale: 1, opacity: 1 }}
              exit={{ scale: 0.9, opacity: 0 }}
              className="bg-gradient-to-br from-slate-800 to-slate-900 rounded-2xl p-8 max-w-lg w-full mx-4 max-h-[80vh] overflow-y-auto"
            >
              <h3 className="text-2xl font-bold text-white mb-6">Authorize Contacts for {selectedVault.name}</h3>
              
              {/* Get authorized contacts for this vault */}
              {(() => {
                const vaultIndex = vaults.findIndex(v => v.id === selectedVault.id);
                const authorizedContacts = vaultListDetails && Array.isArray(vaultListDetails) && vaultListDetails.length >= 8 
                  ? (vaultListDetails[7] as readonly (readonly string[])[])[vaultIndex] || []
                  : [];
                
                // Filter out contacts already authorized for this vault
                const availableContactsForVault = availableContacts.filter(contact => 
                  contact.address && !authorizedContacts.includes(contact.address)
                );

                return (
                  <form
                    onSubmit={async (e) => {
                      e.preventDefault();
                      if (!writeContract || !selectedVault || contactsToAuthorize.length === 0) return;
                      
                      try {
                        for (const contactAddr of contactsToAuthorize) {
                          await writeContract({
                            address: CONTRACT_ADDRESSES.LIFESIGNAL_REGISTRY as any,
                            abi: LIFESIGNAL_REGISTRY_ABI as any,
                            functionName: 'authorizeVaultContact',
                            args: [BigInt(selectedVault.id), contactAddr],
                          });
                        }
                        setShowAuthorizeContact(false);
                        setContactsToAuthorize([]);
                        setTimeout(() => window.location.reload(), 2000);
                      } catch (error) {
                        console.error('Error authorizing contacts:', error);
                      }
                    }}
                    className="space-y-6"
                  >
                    {/* Selected count */}
                    {contactsToAuthorize.length > 0 && (
                      <div className="p-3 bg-emerald-500/20 border border-emerald-500/30 rounded-lg">
                        <p className="text-emerald-300 text-sm font-medium">
                          {contactsToAuthorize.length} contact{contactsToAuthorize.length !== 1 ? 's' : ''} selected
                        </p>
                      </div>
                    )}

                    {/* Contact selection */}
                    <div>
                      <label className="block text-white/80 text-sm font-medium mb-3">
                        Select Contacts to Authorize
                      </label>
                      
                      {availableContactsForVault.length === 0 ? (
                        <div className="p-6 bg-white/5 border border-white/10 rounded-xl text-center">
                          <div className="w-12 h-12 bg-white/10 rounded-full flex items-center justify-center mx-auto mb-3">
                            <svg className="w-6 h-6 text-white/60" fill="none" stroke="currentColor" viewBox="0 0 24 24">
                              <path strokeLinecap="round" strokeLinejoin="round" strokeWidth={2} d="M17 20h5v-2a3 3 0 00-5.356-1.857M17 20H7m10 0v-2c0-.656-.126-1.283-.356-1.857M7 20H2v-2a3 3 0 015.356-1.857M7 20v-2c0-.656.126-1.283.356-1.857m0 0a5.002 5.002 0 019.288 0M15 7a3 3 0 11-6 0 3 3 0 016 0zm6 3a2 2 0 11-4 0 2 2 0 014 0zM7 10a2 2 0 11-4 0 2 2 0 014 0z" />
                            </svg>
                          </div>
                          <p className="text-white/60 text-sm">All contacts are already authorized for this vault</p>
                        </div>
                      ) : (
                        <div className="space-y-2 max-h-64 overflow-y-auto pr-2">
                          {availableContactsForVault.map((contact) => (
                            <label
                              key={contact.id}
                              className={`flex items-center p-3 rounded-lg border cursor-pointer transition-all duration-200 hover:bg-white/5 ${
                                contact.address && contactsToAuthorize.includes(contact.address)
                                  ? 'bg-emerald-500/20 border-emerald-500/50'
                                  : 'bg-white/5 border-white/10 hover:border-white/20'
                              }`}
                            >
                              <input
                                type="checkbox"
                                checked={contact.address ? contactsToAuthorize.includes(contact.address) : false}
                                onChange={(e) => {
                                  if (e.target.checked && contact.address) {
                                    setContactsToAuthorize(prev => [...prev, contact.address as string]);
                                  } else if (!e.target.checked && contact.address) {
                                    setContactsToAuthorize(prev => prev.filter(addr => addr !== contact.address));
                                  }
                                }}
                                className="w-4 h-4 text-emerald-600 bg-slate-700 border-white/30 rounded focus:ring-emerald-500 focus:ring-2"
                              />
                              <div className="ml-3 flex-1">
                                <div className="flex items-center justify-between">
                                  <div>
                                    <p className="text-white font-medium">
                                      {contact.firstName} {contact.lastName}
                                    </p>
                                    <p className="text-white/60 text-sm">
                                      {contact.email || 'No email'}
                                    </p>
                                  </div>
                                  <div className="text-right">
                                    <p className="text-white/40 text-xs font-mono">
                                      {contact.address?.slice(0, 6)}...{contact.address?.slice(-4)}
                                    </p>
                                    <div className="flex items-center gap-2 mt-1">
                                      {contact.hasVotingRight && (
                                        <span className="px-2 py-1 bg-emerald-500/20 text-emerald-400 text-xs rounded-full">
                                          Voting
                                        </span>
                                      )}
                                      {contact.isIdVerified && (
                                        <span className="px-2 py-1 bg-blue-500/20 text-blue-400 text-xs rounded-full">
                                          Verified
                                        </span>
                                      )}
                                    </div>
                                  </div>
                                </div>
                              </div>
                            </label>
                          ))}
                        </div>
                      )}
                </div>

                    {/* Action buttons */}
                <div className="flex gap-4 pt-4">
                  <motion.button
                    whileHover={{ scale: 1.02 }}
                    whileTap={{ scale: 0.98 }}
                    type="button"
                        onClick={() => {
                          setShowAuthorizeContact(false);
                          setContactsToAuthorize([]);
                        }}
                    className="flex-1 px-6 py-3 bg-white/10 text-white font-medium rounded-xl border border-white/20 hover:bg-white/20"
                  >
                    Cancel
                  </motion.button>
                  <motion.button
                    whileHover={{ scale: 1.02 }}
                    whileTap={{ scale: 0.98 }}
                    type="submit"
                        disabled={isPending || contactsToAuthorize.length === 0 || availableContactsForVault.length === 0}
                    className="flex-1 px-6 py-3 bg-gradient-to-r from-emerald-600 to-teal-600 text-white font-medium rounded-xl hover:from-emerald-500 hover:to-teal-500 disabled:opacity-50 disabled:cursor-not-allowed"
                  >
                        {isPending ? 'Authorizing...' : `Authorize ${contactsToAuthorize.length} Contact${contactsToAuthorize.length !== 1 ? 's' : ''}`}
                  </motion.button>
                </div>
              </form>
                );
              })()}
            </motion.div>
          </motion.div>
        )}
      </AnimatePresence>

      {/* Error Display */}
      {writeError && (
        <div className="fixed bottom-4 right-4 bg-red-500/90 text-white px-6 py-3 rounded-xl shadow-lg">
          <p className="text-sm">
            {writeError?.message || 'An error occurred'}
          </p>
        </div>
      )}
    </div>
  );
} <|MERGE_RESOLUTION|>--- conflicted
+++ resolved
@@ -443,33 +443,6 @@
     }
   };
 
-<<<<<<< HEAD
-  const handleAuthorizeContact = async (e: React.FormEvent) => {
-    e.preventDefault();
-    if (!writeContract || !selectedVault) return;
-
-    try {
-      writeContract({
-        address: CONTRACT_ADDRESSES.LIFESIGNAL_REGISTRY,
-        abi: LIFESIGNAL_REGISTRY_ABI,
-        functionName: 'authorizeVaultContact',
-        args: [BigInt(selectedVault.id) as any, contactToAuthorize as `0x${string}`],
-      });
-
-      setShowAuthorizeContact(false);
-      setContactToAuthorize('');
-      
-      // Reload vaults after a delay
-      setTimeout(() => {
-        window.location.reload();
-      }, 2000);
-    } catch (error) {
-      console.error('Error authorizing contact:', error);
-    }
-  };
-
-=======
->>>>>>> 4afabdb0
   const resetAddFileForm = () => {
     setUploadedFiles([]);
     setIsEncrypting(false);
